--- conflicted
+++ resolved
@@ -74,12 +74,7 @@
     compile 'com.intellij:annotations:+@jar'
     compile "org.mariuszgromada.math:MathParser.org-mXparser:4.0.0"
     contained "org.mariuszgromada.math:MathParser.org-mXparser:4.0.0"
-<<<<<<< HEAD
     compile "com.ldtteam:datagenerators:0.1.33-ALPHA"
-=======
-    compile "com.ldtteam:datagenerators:0.1.16-ALPHA"
-    contained "com.ldtteam:datagenerators:0.1.16-ALPHA"
->>>>>>> f4bd363f
 }
 
 processResources {

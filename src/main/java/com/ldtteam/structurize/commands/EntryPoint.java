package com.ldtteam.structurize.commands;

import com.ldtteam.structurize.api.util.constant.Constants;
import com.mojang.brigadier.CommandDispatcher;
import net.minecraft.command.CommandSource;

/**
 * Mod entry command
 */
public class EntryPoint extends AbstractCommand
{
    /*
     * BRIGADIER manual:
     * use command tree to build complicated trees
     * use argument/command builder to create leaf commands:
     * - use #newLiteral() for subcommand or finite type selection
     * - use #newArgument() for collection selectors/number or message input etc., see net.minecraft.command.arguments
     * use builder#requires() to set e.g. permissions
     * use builder#executes() to set action on execute
     * use builder#redirect() to set alias, use aliases sparely! (they might cause confusion)
     * use builder#fork() to create fork - note: I don't know why would you fork arguments and how does this work, the only usage is
     * mc execute command
     * client sided commands are not possible now (as of 25-06-2019)
     */

    /**
     * Private constructor to hide implicit public one.
     */
    private EntryPoint()
    {
        /**
         * Intentionally left empty
         */
    }

    /**
     * Registers mod command tree to given dispatcher.
     *
     * @param dispatcher main server command dispatcher
     */
    public static void register(final CommandDispatcher<CommandSource> dispatcher)
    {
<<<<<<< HEAD
        //final CommandTree structurizeRoot = new CommandTree(Constants.MOD_ID).addNode(ScanCommand.build());
        //dispatcher.register(structurizeRoot.build());
=======
        final CommandTree linkSession = new CommandTree("linksession").addNode(LinkSessionCommand.AboutMe.build())
            .addNode(LinkSessionCommand.AcceptInvite.build())
            .addNode(LinkSessionCommand.AddPlayer.build())
            .addNode(LinkSessionCommand.Create.build())
            .addNode(LinkSessionCommand.Destroy.build())
            .addNode(LinkSessionCommand.Leave.build())
            .addNode(LinkSessionCommand.MuteChannel.build())
            .addNode(LinkSessionCommand.RemovePlayer.build())
            .addNode(LinkSessionCommand.SendMessage.build());
        final CommandTree structurizeRoot = new CommandTree(Constants.MOD_ID).addNode(linkSession).addNode(UpdateSchematicsCommand.build());

        dispatcher.register(structurizeRoot.build());
>>>>>>> 64a8db89
    }
}<|MERGE_RESOLUTION|>--- conflicted
+++ resolved
@@ -40,10 +40,6 @@
      */
     public static void register(final CommandDispatcher<CommandSource> dispatcher)
     {
-<<<<<<< HEAD
-        //final CommandTree structurizeRoot = new CommandTree(Constants.MOD_ID).addNode(ScanCommand.build());
-        //dispatcher.register(structurizeRoot.build());
-=======
         final CommandTree linkSession = new CommandTree("linksession").addNode(LinkSessionCommand.AboutMe.build())
             .addNode(LinkSessionCommand.AcceptInvite.build())
             .addNode(LinkSessionCommand.AddPlayer.build())
@@ -56,6 +52,5 @@
         final CommandTree structurizeRoot = new CommandTree(Constants.MOD_ID).addNode(linkSession).addNode(UpdateSchematicsCommand.build());
 
         dispatcher.register(structurizeRoot.build());
->>>>>>> 64a8db89
     }
 }
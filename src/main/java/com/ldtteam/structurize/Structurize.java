package com.ldtteam.structurize;

import com.ldtteam.structures.event.RenderEventHandler;
import com.ldtteam.structurize.api.util.constant.Constants;
import com.ldtteam.structurize.config.Configuration;
import com.ldtteam.structurize.event.*;
import com.ldtteam.structurize.proxy.ClientProxy;
import com.ldtteam.structurize.proxy.IProxy;
import com.ldtteam.structurize.proxy.ServerProxy;
import net.minecraftforge.fml.DistExecutor;
import net.minecraftforge.fml.ModLoadingContext;
import net.minecraftforge.fml.common.Mod;
import org.apache.logging.log4j.LogManager;
import org.apache.logging.log4j.Logger;

/**
 * Mod main class.
 * The value in annotation should match an entry in the META-INF/mods.toml file.
 */
@Mod(Constants.MOD_ID)
@Mod.EventBusSubscriber(modid = Constants.MOD_ID, bus = Mod.EventBusSubscriber.Bus.MOD)
public class Structurize
{
    /**
     * The proxy.
     */
    public static final IProxy proxy = DistExecutor.runForDist( () -> ClientProxy::new, () -> ServerProxy::new);

    /**
     * Our mod logger.
     */
    private static final Logger logger = LogManager.getLogger(Constants.MOD_ID);

    /**
     * The config instance.
     */
    private static final Configuration config = new Configuration(ModLoadingContext.get().getActiveContainer());

    /**
     * Mod init, registers events to their respective busses
     */
    public Structurize()
    {
        logger.warn("Structurize starting up");
        Mod.EventBusSubscriber.Bus.MOD.bus().get().register(LifecycleSubscriber.class);
        Mod.EventBusSubscriber.Bus.FORGE.bus().get().register(EventSubscriber.class);
<<<<<<< HEAD
        Mod.EventBusSubscriber.Bus.MOD.bus().get().register(ClientEventHandler.class);
        Mod.EventBusSubscriber.Bus.MOD.bus().get().register(FMLEventHandler.class);
        Mod.EventBusSubscriber.Bus.MOD.bus().get().register(RenderEventHandler.class);
        Mod.EventBusSubscriber.Bus.MOD.bus().get().addListener(GatherDataHandler::dataGeneratorSetup);
=======
        Mod.EventBusSubscriber.Bus.FORGE.bus().get().register(ClientEventHandler.class);
        Mod.EventBusSubscriber.Bus.FORGE.bus().get().register(FMLEventHandler.class);
        Mod.EventBusSubscriber.Bus.FORGE.bus().get().register(RenderEventHandler.class);
>>>>>>> 2263c17a
    }

    /**
     * Getter for the structurize Logger.
     *
     * @return the logger.
     */
    public static Logger getLogger()
    {
        return logger;
    }

    /**
     * Get the config handler.
     * @return the config handler.
     */
    public static Configuration getConfig()
    {
        return config;
    }
}<|MERGE_RESOLUTION|>--- conflicted
+++ resolved
@@ -43,17 +43,12 @@
     {
         logger.warn("Structurize starting up");
         Mod.EventBusSubscriber.Bus.MOD.bus().get().register(LifecycleSubscriber.class);
+        Mod.EventBusSubscriber.Bus.MOD.bus().get().addListener(GatherDataHandler::dataGeneratorSetup);
+      
         Mod.EventBusSubscriber.Bus.FORGE.bus().get().register(EventSubscriber.class);
-<<<<<<< HEAD
-        Mod.EventBusSubscriber.Bus.MOD.bus().get().register(ClientEventHandler.class);
-        Mod.EventBusSubscriber.Bus.MOD.bus().get().register(FMLEventHandler.class);
-        Mod.EventBusSubscriber.Bus.MOD.bus().get().register(RenderEventHandler.class);
-        Mod.EventBusSubscriber.Bus.MOD.bus().get().addListener(GatherDataHandler::dataGeneratorSetup);
-=======
         Mod.EventBusSubscriber.Bus.FORGE.bus().get().register(ClientEventHandler.class);
         Mod.EventBusSubscriber.Bus.FORGE.bus().get().register(FMLEventHandler.class);
         Mod.EventBusSubscriber.Bus.FORGE.bus().get().register(RenderEventHandler.class);
->>>>>>> 2263c17a
     }
 
     /**
